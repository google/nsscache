<<<<<<< HEAD
.TH NSSCACHE.CONF 5 2017-04-07 "nsscache 0.34" "File formats"
=======
.TH NSSCACHE.CONF 5 2017-11-03 "nsscache 0.35" "File formats"
>>>>>>> b9526c6f
.SH NAME
nsscache.conf - NSS local cache synchroniser configuration file
.SH SYNOPSIS
.B /etc/nsscache.conf
.SH DESCRIPTION
.B nsscache
synchronises a local NSS cache, and other databases, against a remote
data source. This approach allows the administrator to separate the
network from the NSS lookup codepath, improving speed and reliability
of name services.

The nsscache configuration file comprises of one DEFAULT section,
followed by zero or more map-specific configuration sections.  The
file format is similar to that of ".ini" files.

The DEFAULT section must provide at least one
\fBsource\fP
keyword, specifying the data source to use, one
\fBcache\fP
keyword, specifying the means in which the cache data will be stored
locally, one
\fBmaps\fP
keyword, specifying which NSS maps should be cached, and one
\fBtimestamp_dir\fP
keyword, specifying the location of the timestamps used for
incremental updates.

Additional global defaults, such as LDAP search parameters, or the
filesystem location of the cache, may also be included in the DEFAULT
section.

Additional sections may be included that allow per-map overrides to
configuration options.  For example, one might specify their global
LDAP search base as
\fBou=People\fP
but want to override that for the
\fIgroup\fP
mapping as
\fBou=Groups\fP

Apart from the \fIsource\fP, \fIcache\fP, and \fImaps\fP configuration
options, all options are prefixed by the name of the module that they
configure.

A complete list of configuration options follows.

.SH DEFAULT-only OPTIONS

.TP
\fBsource\fP
Specifies the source to use to retrieve NSS data from.

Valid Options:
.I ldap

.TP
.B cache
Specifies the cache method to use to store the data, which will be
queried by the NSS itself.

Valid options:
.I files
Store in a plain text file, similar in format to
.I /etc/passwd.
If the files-module option
.I files_cache_filename_suffix
is also set to
.B cache
then not only will the files be created with a \fB.cache\fP suffix, but also an index file will be written alongside, for use with the
.I nss-cache
NSS module.  (See https://github.com/google/libnss-cache.)

.I nssdb
Store in a Berkeley DB file, for use with the
.I nss_db
NSS module.  Please note that this option is deprecated in favour of
.I cache

.TP
.B maps
Specifies the names of the maps that will be queried and cached by
.I nsscache

Valid options:
.I passwd
.I group
.I shadow
.I netgroup
.I automount
.I sshkey

.TP
.B timestamp_dir
Specifies the directory where update and modify timestamps are stored.

.SH ldap SOURCE OPTIONS

These options configure the behaviour of the
.I ldap
source.

.TP
.B ldap_uri
The LDAP URI to connect to.

.TP
.B ldap_base
The base to perform LDAP searches under.

.TP
.B ldap_filter
The search filter to use when querying.

.TP
.B ldap_scope
The search scope to use.  Defaults to
.I one

Valid options:
.I sub[tree]
.I one[level]
.I base

.TP
.B ldap_bind_dn
The bind DN to use when connecting to LDAP.  Empty string is an
anonymous bind.  Defaults to the empty string.

.TP
.B ldap_bind_password
The bind password to use when connecting to LDAP.  Empty string is
used for anonymous binds.  Defaults to the empty string.

.TP
.B ldap_timelimit
Timelimit in seconds for search results to return.  \-1 means no limit.
Defaults to \-1.

.TP
.B ldap_retry_max
Number of retries on soft failures before giving up.  Defaults to 3.

.TP
.B ldap_retry_delay
Delay in seconds between retries.  Defaults to 5.

.TP
.B ldap_tls_require_cert
Sets expectations for SSL certificates, using TLS.  One
of 'never', 'hard', 'demand', 'allow', or 'try' ('demand'
is the default).  See \fBldap.conf\fP(5) for more information.

.TP
.B ldap_tls_cacertdir
Directory for trusted CA certificates.  By default, the system's
default CA certificate directory will be used.

.TP
.B ldap_tls_cacertfile
Filename containing trusted CA certificates.

.TP
.B ldap_tls_certfile
Filename of an optional LDAP client certificate. If specified,
\fBldap_tls_keyfile\fP must also be specified.

.TP
.B ldap_tls_keyfile
Filename of an optional LDAP client key.  Only plaintext (unencrypted) keys are
currently supported.  If specified, \fBldap_tls_certfile\fP must also be
specified.

.TP
.B ldap_tls_starttls
Set to 1 to enable STARTTLS. Leave absent to disable.

.TP
.B ldap_uidattr
The uid-like attribute in your directory.  Defaults to uid.

.TP
.B ldap_uidregex
A Python regex to extract uid components from the uid-like attribute.
All matching groups are concatenated without spaces.
For example:  '(.*)@example.com' would return a uid to the left of
the @example.com domain.  Default is no regex.

.TP
.B ldap_groupregex
A Python regex to extract group member components from the member or
memberOf attributes.  All matching groups are concatenated without spaces.
For example:  '(.*)@example.com' would return a member without the
the @example.com domain.  Default is no regex.

.TP
.B ldap_override_shell
If specified, set every user's login shell to the given one.  May be
useful on bastion hosts or to ensure uniformity.

.TP
.B ldap_rfc2307bis
Default uses rfc2307 schema. If rfc2307bis (groups stored as a list of DNs
in 'member' attr), set this to 1.

.TP
.B ldap_debug
Sets the debug level for the underlying C library.  Defaults to no logging.

.SH nssdb CACHE OPTIONS

These options configure the behaviour of the
.I nssdb
cache.

.TP
.B nssdb_dir
Directory to store the Berkeley DB databases.  Defaults to the current
directory.  Note that
.B nss_db
hardcodes the path to
.I /var/lib/misc
on Debian systems, and
.I /var/db
on Red Hat systems.

.TP
.B nssdb_makedb
Path to the \fBmakedb\fP(1) command, which is used by the nssdb cache code
to ensure that the Berkeley DB version created by the module matches
that expected by the \fBnss_db\fP NSS module.

.SH files CACHE OPTIONS
These optiosn configure the behaviour of the
.I files
cache.

.TP
.B files_dir
Directory location to store the plain text files in.  Defaults to the
current directory.

.TP
.B files_cache_filename_suffix
A suffix appended to the cache filename to differentiate it from, say,
system NSS databases.  Defaults to '.cache'.

.TP
.B files_local_automount_master
A yes/no field only used for automount maps.  A 'yes' value will cause nsscache
to update the auto.master file with the master map from the source.  A 'no'
value will cause nsscache to leave auto.master alone, allowing the system to
manage this file in other ways.  When set to 'no', nsscache will only update
other automount maps defined both locally and in the source.  Defaults to 'yes'.

.SH EXAMPLE
A typical example might look like this:

  [DEFAULT]
  source = ldap
  cache = nssdb
  maps = passwd, group, shadow
  ldap_uri = ldap://ldap.example.com
  ldap_base = ou=People,dc=example,dc=com
  ldap_filter = (objectclass=posixAccount)
  nssdb_dir = /var/lib/misc

  [group]
  ldap_base = ou=Group,dc=example,dc=com
  ldap_filter = (objectclass=posixGroup)

  [shadow]
  ldap_filter = (objectclass=posixAccount)

And a complementary \fI\|/etc/nsswitch.conf\|\fP might look like this:

  passwd: files db
  group: files db
  shadow: files db

.SH FILES
.TP
\fI\|/etc/nsscache.conf\|\fP
The system-wide nsscache configuration file
.SH "SEE ALSO"
.TP
\fInsscache\fP(1)
.TP
\fInsswitch.conf\fP(5)
The system name service switch configuration file
.TP
\fIldap.conf\fP(5)
Details on LDAP configuration options exposed by the LDAP client libraries.
.SH AUTHOR
Written by Jamie Wilkinson (jaq@google.com) and Vasilios Hoffman (vasilios@google.com).
.TP
The source code lives at https://github.com/google/nsscache
.SH COPYRIGHT
Copyright \(co 2007 Google, Inc.
.br
This is free software; see the source for copying conditions.  There is NO
warranty; not even for MERCHANTABILITY or FITNESS FOR A PARTICULAR PURPOSE.<|MERGE_RESOLUTION|>--- conflicted
+++ resolved
@@ -1,8 +1,4 @@
-<<<<<<< HEAD
-.TH NSSCACHE.CONF 5 2017-04-07 "nsscache 0.34" "File formats"
-=======
 .TH NSSCACHE.CONF 5 2017-11-03 "nsscache 0.35" "File formats"
->>>>>>> b9526c6f
 .SH NAME
 nsscache.conf - NSS local cache synchroniser configuration file
 .SH SYNOPSIS
