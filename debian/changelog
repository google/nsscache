--- conflicted
+++ resolved
@@ -1,18 +1,16 @@
-<<<<<<< HEAD
-nsscache (0.26-1) precise; urgency=low
+nsscache (0.26-1) unstable; urgency=low
 
   * New upstream version. 
   * Add authorized-keys-command.sh to examples. 
 
  -- Jamie Wilkinson <jaq@debian.org>  Sat, 17 May 2014 17:03:20 +1000
-=======
+
 nsscache (0.25-1) unstable; urgency=medium
 
   * New upstream release. 
   * Added packaging VCS headers to control file. 
 
  -- Jamie Wilkinson <jaq@debian.org>  Thu, 01 May 2014 00:09:30 +1000
->>>>>>> 5714208d
 
 nsscache (0.24-1) unstable; urgency=medium
 
