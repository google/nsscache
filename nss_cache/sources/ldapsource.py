--- conflicted
+++ resolved
@@ -13,6 +13,7 @@
 # You should have received a copy of the GNU General Public License
 # along with this program; if not, write to the Free Software Foundation,
 # Inc., 51 Franklin Street, Fifth Floor, Boston, MA  02110-1301, USA.
+
 """An implementation of an ldap data source for nsscache."""
 
 __author__ = ('jaq@google.com (Jamie Wilkinson)',
@@ -23,10 +24,6 @@
 import time
 import ldap
 import ldap.sasl
-<<<<<<< HEAD
-import urllib.request, urllib.parse, urllib.error
-=======
->>>>>>> 48c35513
 import re
 from binascii import b2a_hex
 from urllib.parse import quote
@@ -47,21 +44,16 @@
 # ldap.LDAP_CONTROL_PAGE_OID is unavailable on some systems, so we define it here
 LDAP_CONTROL_PAGE_OID = '1.2.840.113556.1.4.319'
 
-
 def RegisterImplementation(registration_callback):
   registration_callback(LdapSource)
-
 
 def makeSimplePagedResultsControl(page_size):
   # The API for this is different on older versions of python-ldap, so we need
   # to handle this case.
   if IS_LDAP24_OR_NEWER:
-    return ldap.controls.SimplePagedResultsControl(
-        True, size=page_size, cookie='')
+    return ldap.controls.SimplePagedResultsControl(True, size=page_size, cookie='')
   else:
-    return ldap.controls.SimplePagedResultsControl(LDAP_CONTROL_PAGE_OID, True,
-                                                   (page_size, ''))
-
+    return ldap.controls.SimplePagedResultsControl(LDAP_CONTROL_PAGE_OID, True, (page_size, ''))
 
 def getCookieFromControl(pctrl):
   if IS_LDAP24_OR_NEWER:
@@ -69,7 +61,6 @@
   else:
     return pctrl.controlValue[1]
 
-
 def setCookieOnControl(control, cookie, page_size):
   if IS_LDAP24_OR_NEWER:
     control.cookie = cookie
@@ -78,8 +69,6 @@
 
   return cookie
 
-<<<<<<< HEAD
-=======
 def sidToStr(sid):
   """ Converts an objectSid hexadecimal string returned from the LDAP query to the
   objectSid string version in format of S-1-5-21-1270288957-3800934213-3019856503-500
@@ -119,7 +108,6 @@
 
   return sid
 
->>>>>>> 48c35513
 
 class LdapSource(source.Source):
   """Source for data in LDAP.
@@ -168,12 +156,11 @@
       # ReconnectLDAPObject should handle interrupted ldap transactions.
       # also, ugh
       rlo = ldap.ldapobject.ReconnectLDAPObject
-      self.conn = rlo(
-          uri=conf['uri'],
-          retry_max=conf['retry_max'],
-          retry_delay=conf['retry_delay'])
+      self.conn = rlo(uri=conf['uri'],
+                      retry_max=conf['retry_max'],
+                      retry_delay=conf['retry_delay'])
       if conf['tls_starttls'] == 1:
-        self.conn.start_tls_s()
+          self.conn.start_tls_s()
       if 'ldap_debug' in conf:
         self.conn.set_option(ldap.OPT_DEBUG_LEVEL, conf['ldap_debug'])
     else:
@@ -188,12 +175,7 @@
     # LDAPI URLs must be url escaped socket filenames; rewrite if necessary.
     if 'uri' in configuration:
       if configuration['uri'].startswith('ldapi://'):
-<<<<<<< HEAD
-        configuration['uri'] = 'ldapi://' + urllib.parse.quote(
-            configuration['uri'][8:], '')
-=======
         configuration['uri'] = 'ldapi://' + quote(configuration['uri'][8:], '')
->>>>>>> 48c35513
     if not 'bind_dn' in configuration:
       configuration['bind_dn'] = self.BIND_DN
     if not 'bind_password' in configuration:
@@ -232,7 +214,7 @@
 
     # Should we issue STARTTLS?
     if configuration['tls_starttls'] in (1, '1', 'on', 'yes', 'true'):
-      configuration['tls_starttls'] = 1
+        configuration['tls_starttls'] = 1
     #if not configuration['tls_starttls']:
     else:
       configuration['tls_starttls'] = 0
@@ -242,14 +224,13 @@
                     configuration['tls_require_cert'])
     ldap.set_option(ldap.OPT_REFERRALS, 0)
     if 'tls_cacertdir' in configuration:
-      ldap.set_option(ldap.OPT_X_TLS_CACERTDIR, configuration['tls_cacertdir'])
+        ldap.set_option(ldap.OPT_X_TLS_CACERTDIR, configuration['tls_cacertdir'])
     if 'tls_cacertfile' in configuration:
-      ldap.set_option(ldap.OPT_X_TLS_CACERTFILE,
-                      configuration['tls_cacertfile'])
+        ldap.set_option(ldap.OPT_X_TLS_CACERTFILE, configuration['tls_cacertfile'])
     if 'tls_certfile' in configuration:
-      ldap.set_option(ldap.OPT_X_TLS_CERTFILE, configuration['tls_certfile'])
+        ldap.set_option(ldap.OPT_X_TLS_CERTFILE, configuration['tls_certfile'])
     if 'tls_keyfile' in configuration:
-      ldap.set_option(ldap.OPT_X_TLS_KEYFILE, configuration['tls_keyfile'])
+        ldap.set_option(ldap.OPT_X_TLS_KEYFILE, configuration['tls_keyfile'])
     ldap.version = ldap.VERSION3  # this is hard-coded, we only support V3
 
   def _SetCookie(self, cookie):
@@ -265,7 +246,8 @@
                      configuration['uri'])
       try:
         if 'use_sasl' in configuration and configuration['use_sasl']:
-          if ('sasl_mech' in configuration and configuration['sasl_mech'] and
+          if ('sasl_mech' in configuration and
+              configuration['sasl_mech'] and
               configuration['sasl_mech'].lower() == 'gssapi'):
             sasl = ldap.sasl.gssapi(configuration['sasl_authzid'])
           # TODO: Add other sasl mechs
@@ -274,9 +256,8 @@
 
           self.conn.sasl_interactive_bind_s('', sasl)
         else:
-          self.conn.simple_bind_s(
-              who=configuration['bind_dn'],
-              cred=str(configuration['bind_password']))
+          self.conn.simple_bind_s(who=configuration['bind_dn'],
+                                cred=str(configuration['bind_password']))
         break
       except ldap.SERVER_DOWN as e:
         retry_count += 1
@@ -289,7 +270,8 @@
         time.sleep(configuration['retry_delay'])
 
   def _ReSearch(self):
-    """Performs self.Search again with the previously used parameters.
+    """
+    Performs self.Search again with the previously used parameters.
 
     Returns:
      self.Search result.
@@ -315,14 +297,12 @@
 
     self.log.debug('searching for base=%r, filter=%r, scope=%r, attrs=%r',
                    search_base, search_filter, search_scope, attrs)
-    if 'dn' in attrs:
-      self._dn_requested = True  # special cased attribute
-    self.message_id = self.conn.search_ext(
-        base=search_base,
-        filterstr=search_filter,
-        scope=search_scope,
-        attrlist=attrs,
-        serverctrls=[self.ldap_controls])
+    if 'dn' in attrs: self._dn_requested = True  # special cased attribute
+    self.message_id = self.conn.search_ext(base=search_base,
+                                           filterstr=search_filter,
+                                           scope=search_scope,
+                                           attrlist=attrs,
+                                           serverctrls=[self.ldap_controls])
 
   def __iter__(self):
     """Iterate over the data from the last search.
@@ -340,22 +320,19 @@
       while timeout_retries < int(self._conf['retry_max']):
         try:
           result_type, data, _, serverctrls = self.conn.result3(
-<<<<<<< HEAD
-              self.message_id, all=0, timeout=self.conf['timelimit'])
-=======
             self.message_id, all=0, timeout=self.conf['timelimit'])
           # we need to filter out AD referrals
           if data and not data[0][0]:
             continue
->>>>>>> 48c35513
 
           # Paged requests return a new cookie in serverctrls at the end of a page,
           # so we search for the cookie and perform another search if needed.
           if len(serverctrls) > 0:
             # Search for appropriate control
             simple_paged_results_controls = [
-                control for control in serverctrls
-                if control.controlType == LDAP_CONTROL_PAGE_OID
+              control
+              for control in serverctrls
+              if control.controlType == LDAP_CONTROL_PAGE_OID
             ]
             if simple_paged_results_controls:
               # We only expect one control; just take the first in the list.
@@ -366,24 +343,21 @@
                 self._SetCookie(cookie)
                 self._ReSearch()
                 result_type, data, _, serverctrls = self.conn.result3(
-                    self.message_id, all=0, timeout=self.conf['timelimit'])
+                  self.message_id, all=0, timeout=self.conf['timelimit'])
               # else: An empty cookie means we are done.
 
           # break loop once result3 doesn't time out and reset cookie
           setCookieOnControl(self.ldap_controls, '', self.PAGE_SIZE)
           break
         except ldap.SIZELIMIT_EXCEEDED:
-          self.log.warning(
-              'LDAP server size limit exceeded; using page size {0}.'.format(
-                  self.PAGE_SIZE))
+          self.log.warning('LDAP server size limit exceeded; using page size {0}.'.format(self.PAGE_SIZE))
           return
         except ldap.NO_SUCH_OBJECT:
           self.log.debug('Returning due to ldap.NO_SUCH_OBJECT')
           return
         except ldap.TIMELIMIT_EXCEEDED:
           timeout_retries += 1
-          self.log.warning('Timeout on LDAP results, attempt #%s.',
-                           timeout_retries)
+          self.log.warning('Timeout on LDAP results, attempt #%s.', timeout_retries)
           if timeout_retries >= self._conf['retry_max']:
             self.log.debug('max retries hit, returning')
             return
@@ -425,13 +399,11 @@
     Returns:
       instance of maps.SshkeyMap
     """
-    return SshkeyUpdateGetter(self.conf).GetUpdates(
-        source=self,
-        search_base=self.conf['base'],
-        search_filter=self.conf['filter'],
-        search_scope=self.conf['scope'],
-        since=since)
-
+    return SshkeyUpdateGetter(self.conf).GetUpdates(source=self,
+                                           search_base=self.conf['base'],
+                                           search_filter=self.conf['filter'],
+                                           search_scope=self.conf['scope'],
+                                           since=since)
   def GetPasswdMap(self, since=None):
     """Return the passwd map from this source.
 
@@ -442,12 +414,11 @@
     Returns:
       instance of maps.PasswdMap
     """
-    return PasswdUpdateGetter(self.conf).GetUpdates(
-        source=self,
-        search_base=self.conf['base'],
-        search_filter=self.conf['filter'],
-        search_scope=self.conf['scope'],
-        since=since)
+    return PasswdUpdateGetter(self.conf).GetUpdates(source=self,
+                                           search_base=self.conf['base'],
+                                           search_filter=self.conf['filter'],
+                                           search_scope=self.conf['scope'],
+                                           since=since)
 
   def GetGroupMap(self, since=None):
     """Return the group map from this source.
@@ -459,12 +430,11 @@
     Returns:
       instance of maps.GroupMap
     """
-    return GroupUpdateGetter(self.conf).GetUpdates(
-        source=self,
-        search_base=self.conf['base'],
-        search_filter=self.conf['filter'],
-        search_scope=self.conf['scope'],
-        since=since)
+    return GroupUpdateGetter(self.conf).GetUpdates(source=self,
+                                          search_base=self.conf['base'],
+                                          search_filter=self.conf['filter'],
+                                          search_scope=self.conf['scope'],
+                                          since=since)
 
   def GetShadowMap(self, since=None):
     """Return the shadow map from this source.
@@ -476,12 +446,11 @@
     Returns:
       instance of ShadowMap
     """
-    return ShadowUpdateGetter(self.conf).GetUpdates(
-        source=self,
-        search_base=self.conf['base'],
-        search_filter=self.conf['filter'],
-        search_scope=self.conf['scope'],
-        since=since)
+    return ShadowUpdateGetter(self.conf).GetUpdates(source=self,
+                                           search_base=self.conf['base'],
+                                           search_filter=self.conf['filter'],
+                                           search_scope=self.conf['scope'],
+                                           since=since)
 
   def GetNetgroupMap(self, since=None):
     """Return the netgroup map from this source.
@@ -493,12 +462,11 @@
     Returns:
       instance of NetgroupMap
     """
-    return NetgroupUpdateGetter(self.conf).GetUpdates(
-        source=self,
-        search_base=self.conf['base'],
-        search_filter=self.conf['filter'],
-        search_scope=self.conf['scope'],
-        since=since)
+    return NetgroupUpdateGetter(self.conf).GetUpdates(source=self,
+                                             search_base=self.conf['base'],
+                                             search_filter=self.conf['filter'],
+                                             search_scope=self.conf['scope'],
+                                             since=since)
 
   def GetAutomountMap(self, since=None, location=None):
     """Return an automount map from this source.
@@ -521,12 +489,11 @@
       raise error.EmptyMap
 
     autofs_filter = '(objectclass=automount)'
-    return AutomountUpdateGetter(self.conf).GetUpdates(
-        source=self,
-        search_base=location,
-        search_filter=autofs_filter,
-        search_scope='one',
-        since=since)
+    return AutomountUpdateGetter(self.conf).GetUpdates(source=self,
+                                              search_base=location,
+                                              search_filter=autofs_filter,
+                                              search_scope='one',
+                                              since=since)
 
   def GetAutomountMasterMap(self):
     """Return the autmount master map from this source.
@@ -545,11 +512,8 @@
     # auto.master is stored under ou=auto.master with objectclass=automountMap
     search_filter = '(&(objectclass=automountMap)(ou=auto.master))'
     self.log.debug('retrieving automount master map.')
-    self.Search(
-        search_base=search_base,
-        search_filter=search_filter,
-        search_scope=search_scope,
-        attrs=['dn'])
+    self.Search(search_base=search_base, search_filter=search_filter,
+                search_scope=search_scope, attrs=['dn'])
 
     search_base = None
     for obj in self:
@@ -590,7 +554,6 @@
 
 class UpdateGetter(object):
   """Base class that gets updates from LDAP."""
-
   def __init__(self, conf):
     super(UpdateGetter, self).__init__()
     self.conf = conf
@@ -638,7 +601,8 @@
       t = time.strftime('%Y%m%d%H%M%SZ', time.gmtime(ts))
     return t
 
-  def GetUpdates(self, source, search_base, search_filter, search_scope, since):
+  def GetUpdates(self, source, search_base, search_filter,
+                 search_scope, since):
     """Get updates from a source.
 
     Args:
@@ -683,11 +647,8 @@
     else:
       raise error.ConfigurationError('Invalid scope: %s' % search_scope)
 
-    source.Search(
-        search_base=search_base,
-        search_filter=search_filter,
-        search_scope=search_scope,
-        attrs=self.attrs)
+    source.Search(search_base=search_base, search_filter=search_filter,
+                  search_scope=search_scope, attrs=self.attrs)
 
     # Don't initialize with since, because we really want to get the
     # latest timestamp read, and if somehow a larger 'since' slips through
@@ -717,12 +678,8 @@
         if not data_map.Add(self.Transform(obj)):
           logging.info('could not add obj: %r', obj)
       except AttributeError as e:
-<<<<<<< HEAD
-        logging.warning('error %r, discarding malformed obj: %r', str(e), obj)
-=======
         logging.warning('error %r, discarding malformed obj: %r',
                         str(e), obj)
->>>>>>> 48c35513
     # Perform some post processing on the data_map.
     self.PostProcess(data_map, source, search_filter, search_scope)
 
@@ -740,17 +697,6 @@
 
   def __init__(self, conf):
     super(PasswdUpdateGetter, self).__init__(conf)
-<<<<<<< HEAD
-    self.attrs = [
-        'uid', 'uidNumber', 'gidNumber', 'gecos', 'cn', 'homeDirectory',
-        'loginShell', 'fullName'
-    ]
-    if 'uidattr' in self.conf:
-      self.attrs.append(self.conf['uidattr'])
-    if 'uidregex' in self.conf:
-      self.uidregex = re.compile(self.conf['uidregex'])
-    self.essential_fields = ['uid', 'uidNumber', 'gidNumber']
-=======
     if self.conf.get('ad'):
       # attributes of AD user to be returned 
       self.attrs = ['sAMAccountName', 'objectSid', 'displayName',
@@ -765,7 +711,6 @@
         self.uidregex = re.compile(self.conf['uidregex'])
       self.essential_fields = ['uid', 'uidNumber', 'gidNumber', 'sambaSID']
     self.log = logging.getLogger(self.__class__.__name__)
->>>>>>> 48c35513
 
   def CreateMap(self):
     """Returns a new PasswdMap instance to have PasswdMapEntries added to it."""
@@ -886,8 +831,7 @@
     group_members = []
     if 'memberUid' in obj:
       if hasattr(self, 'groupregex'):
-        members.extend(''.join(
-            [x for x in self.groupregex.findall(obj['memberUid'])]))
+        members.extend(''.join([x for x in self.groupregex.findall(obj['memberUid'])]))
       else:
         members.extend(obj['memberUid'])
     elif 'member' in obj:
@@ -897,8 +841,7 @@
         # a group from a person
         group_members.append(member_uid)
         if hasattr(self, 'groupregex'):
-          members.append(''.join(
-              [x for x in self.groupregex.findall(member_uid)]))
+          members.append(''.join([x for x in self.groupregex.findall(member_uid)]))
         else:
           members.append(member_uid)
     elif 'uniqueMember' in obj:
@@ -925,13 +868,12 @@
     """Perform some post-process of the data."""
     if 'uniqueMember' in self.attrs:
       for gr in data_map:
-        uidmembers = []
+        uidmembers=[]
         for member in gr.members:
-          source.Search(
-              search_base=member,
-              search_filter='(objectClass=*)',
-              search_scope=ldap.SCOPE_BASE,
-              attrs=['uid'])
+          source.Search(search_base=member,
+                        search_filter='(objectClass=*)',
+                        search_scope=ldap.SCOPE_BASE,
+                        attrs=['uid'])
           for obj in source:
             if 'uid' in obj:
               uidmembers.extend(obj['uid'])
@@ -964,17 +906,6 @@
 
   def __init__(self, conf):
     super(ShadowUpdateGetter, self).__init__(conf)
-<<<<<<< HEAD
-    self.attrs = [
-        'uid', 'shadowLastChange', 'shadowMin', 'shadowMax', 'shadowWarning',
-        'shadowInactive', 'shadowExpire', 'shadowFlag', 'userPassword'
-    ]
-    if 'uidattr' in self.conf:
-      self.attrs.append(self.conf['uidattr'])
-    if 'uidregex' in self.conf:
-      self.uidregex = re.compile(self.conf['uidregex'])
-    self.essential_fields = ['uid']
-=======
     self.attrs = ['uid', 'shadowLastChange', 'shadowMin',
                   'shadowMax', 'shadowWarning', 'shadowInactive',
                   'shadowExpire', 'shadowFlag', 'userPassword']
@@ -989,7 +920,6 @@
         self.uidregex = re.compile(self.conf['uidregex'])
       self.essential_fields = ['uid']
     self.log = logging.getLogger(self.__class__.__name__)
->>>>>>> 48c35513
 
   def CreateMap(self):
     """Return a ShadowMap instance."""
@@ -1008,8 +938,7 @@
       shadow_ent.name = obj['uid'][0]
 
     if hasattr(self, 'uidregex'):
-      shadow_ent.name = ''.join(
-          [x for x in self.uidregex.findall(shadow_end.name)])
+      shadow_ent.name = ''.join([x for x in self.uidregex.findall(shadow_end.name)])
 
     # TODO(jaq): does nss_ldap check the contents of the userPassword
     # attribute?
@@ -1114,7 +1043,7 @@
     if 'uidattr' in self.conf:
       self.attrs.append(self.conf['uidattr'])
     if 'uidregex' in self.conf:
-      self.uidregex = re.compile(self.conf['uidregex'])
+       self.uidregex = re.compile(self.conf['uidregex'])
     self.essential_fields = ['uid']
 
   def CreateMap(self):
