--- conflicted
+++ resolved
@@ -2,13 +2,6 @@
 
 __author__ = 'alexey.pikin@gmail.com'
 
-<<<<<<< HEAD
-try:
-  from StringIO import StringIO
-except ImportError:
-  from io import StringIO
-=======
->>>>>>> 273ff357
 import unittest
 from io import StringIO
 
