--- conflicted
+++ resolved
@@ -57,15 +57,6 @@
 ldapsource.RegisterImplementation(RegisterImplementation)
 consulsource.RegisterImplementation(RegisterImplementation)
 
-<<<<<<< HEAD
-=======
-# Don't load the zsync source if zsync python module isn't there.
-try:
-  from nss_cache.sources import zsyncsource
-  zsyncsource.RegisterImplementation(RegisterImplementation)
-except ImportError:
-  pass
-
 # Don't load the s3 source if boto3/botocore python modules aren't there.
 try:
   from nss_cache.sources import s3source
@@ -73,7 +64,6 @@
 except ImportError:
   pass
 
->>>>>>> 6c89f30b
 
 def Create(conf):
   """Source creation factory method.
