--- conflicted
+++ resolved
@@ -23,15 +23,7 @@
 import tempfile
 import time
 import unittest
-<<<<<<< HEAD
- 
-try:
-  import mox
-except ImportError:
-  from mox3 import mox
-=======
 from mox3 import mox
->>>>>>> 273ff357
 
 from nss_cache.util import timestamps
 
