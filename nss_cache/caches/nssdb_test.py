# Copyright 2007 Google Inc.
#
# This program is free software; you can redistribute it and/or
# modify it under the terms of the GNU General Public License
# as published by the Free Software Foundation; either version 2
# of the License, or (at your option) any later version.
#
# This program is distributed in the hope that it will be useful,
# but WITHOUT ANY WARRANTY; without even the implied warranty of
# MERCHANTABILITY or FITNESS FOR A PARTICULAR PURPOSE.  See the
# GNU General Public License for more details.
#
# You should have received a copy of the GNU General Public License
# along with this program; if not, write to the Free Software Foundation,
# Inc., 51 Franklin Street, Fifth Floor, Boston, MA  02110-1301, USA.

"""Unit tests for nss_cache/caches/nssdb.py."""

__author__ = 'jaq@google.com (Jamie Wilkinson)'

import logging
import os.path
import select
import shutil
import sys
import tempfile
import time
import unittest
from mox3 import mox
from bsddb3 import btopen

<<<<<<< HEAD
try:
  from bsddb import btopen
except ImportError:
  from bsddb3 import btopen

try:
  import mox
except ImportError:
  from mox3 import mox
=======
>>>>>>> 273ff357

from nss_cache import error

from nss_cache.caches import nssdb
from nss_cache.maps import group
from nss_cache.maps import passwd
from nss_cache.maps import shadow


def NoMakeDB():
  return not os.path.exists('/usr/bin/makedb')


class MakeDbDummy(object):
  allout = ""
      
  def wait(self):
    return 0

  def poll(self):
    return None


class TestNssDbPasswdHandler(mox.MoxTestBase):

  def setUp(self):
    super(TestNssDbPasswdHandler, self).setUp()
    self.workdir = tempfile.mkdtemp()

  def tearDown(self):
    super(TestNssDbPasswdHandler, self).tearDown()
    # remove the test working directory
    shutil.rmtree(self.workdir)

  def testConvertValueToMapEntry(self):
    ent = 'foo:x:1000:1001:bar:/:/bin/sh'

    updater = nssdb.NssDbPasswdHandler({})

    pme = updater.ConvertValueToMapEntry(ent)

    self.assertEqual('foo', pme.name)
    self.assertEqual(1000, pme.uid)
    self.assertEqual(1001, pme.gid)
    self.assertEqual('bar', pme.gecos)
    self.assertEqual('/bin/sh', pme.shell)
    self.assertEqual('/', pme.dir)

  def testIsMapPrimaryKey(self):
    updater = nssdb.NssDbPasswdHandler({})

    self.assertTrue(updater.IsMapPrimaryKey('.foo'))
    self.assertFalse(updater.IsMapPrimaryKey('=1000'))
    self.assertFalse(updater.IsMapPrimaryKey('00'))

  def testNssDbPasswdHandlerWriteData(self):
    entry_string = 'foo:x:1000:1000:foo:/:/bin/sh'

    makedb_stdin = self.mox.CreateMock(sys.stdin)
    makedb_stdin.write('.foo %s\n' % entry_string)
    makedb_stdin.write('=1000 %s\n' % entry_string)
    makedb_stdin.write('00 %s\n' % entry_string)

    passwd_map = passwd.PasswdMap()
    passwd_map_entry = passwd.PasswdMapEntry()
    passwd_map_entry.name = 'foo'
    passwd_map_entry.uid = 1000
    passwd_map_entry.gid = 1000
    passwd_map_entry.gecos = 'foo'
    passwd_map_entry.dir = '/'
    passwd_map_entry.shell = '/bin/sh'
    passwd_map_entry.passwd = 'x'
    self.assertTrue(passwd_map.Add(passwd_map_entry))

    writer = nssdb.NssDbPasswdHandler({'makedb': '/bin/false',
                                       'dir': '/tmp'})

    self.mox.ReplayAll()

    writer.WriteData(makedb_stdin, passwd_map_entry, 0)

  def testNssDbPasswdHandlerWrite(self):
    ent = 'foo:x:1000:1000:foo:/:/bin/sh'

    makedb_stdin = self.mox.CreateMock(sys.stdin)
    makedb_stdin.write('.foo %s\n' % ent)
    makedb_stdin.write('=1000 %s\n' % ent)
    makedb_stdin.write('00 %s\n' % ent)
    makedb_stdin.close()

    makedb_stdout = self.mox.CreateMock(sys.stdout)
    makedb_stdout.read().AndReturn('')
    makedb_stdout.close()

    m = passwd.PasswdMap()
    pw = passwd.PasswdMapEntry()
    pw.name = 'foo'
    pw.uid = 1000
    pw.gid = 1000
    pw.gecos = 'foo'
    pw.dir = '/'
    pw.shell = '/bin/sh'
    pw.passwd = 'x'
    pw.Verify()
    self.assertTrue(m.Add(pw))

    self.mox.StubOutWithMock(select, 'select')
    select.select([makedb_stdout], (), (), 0).AndReturn(([37], [], []))
    select.select([makedb_stdout], (), (), 0).AndReturn(([], [], []))

    def SpawnMakeDb():
      makedb = MakeDbDummy()
      makedb.stdin = makedb_stdin
      makedb.stdout = makedb_stdout
      return makedb

    writer = nssdb.NssDbPasswdHandler({'makedb': '/usr/bin/makedb',
                                       'dir': self.workdir})

    writer._SpawnMakeDb = SpawnMakeDb

    self.mox.ReplayAll()

    writer.Write(m)

    tmppasswd = os.path.join(self.workdir, 'passwd.db')
    self.assertFalse(os.path.exists(tmppasswd))
    # just clean it up, Write() doesn't Commit()
    writer._Rollback()

  @unittest.skipIf(NoMakeDB(), 'no /usr/bin/makedb')
  def testVerify(self):
    # create a map
    m = passwd.PasswdMap()
    e = passwd.PasswdMapEntry()
    e.name = 'foo'
    e.uid = 1000
    e.gid = 2000
    self.assertTrue(m.Add(e))

    updater = nssdb.NssDbPasswdHandler({'dir': self.workdir,
                                        'makedb': '/usr/bin/makedb'})
    written = updater.Write(m)

    self.assertTrue(os.path.exists(updater.temp_cache_filename),
                    'updater.Write() did not create a file')

    retval = updater.Verify(written)

    self.assertEqual(True, retval)

    os.unlink(updater.temp_cache_filename)

  @unittest.skipIf(NoMakeDB(), 'no /usr/bin/makedb')
  def testVerifyFailure(self):
    # Hide the warning that we expect to get

    class TestFilter(logging.Filter):

      def filter(self, record):
        return not record.msg.startswith('verify failed: %d keys missing')

    fltr = TestFilter()
    logging.getLogger('NssDbPasswdHandler').addFilter(fltr)
    # create a map
    m = passwd.PasswdMap()
    e = passwd.PasswdMapEntry()
    e.name = 'foo'
    e.uid = 1000
    e.gid = 2000
    self.assertTrue(m.Add(e))

    updater = nssdb.NssDbPasswdHandler({'dir': self.workdir,
                                        'makedb': '/usr/bin/makedb'})
    written = updater.Write(m)

    self.assertTrue(os.path.exists(updater.temp_cache_filename),
                    'updater.Write() did not create a file')

    # change the cache
    db = btopen(updater.temp_cache_filename)
    del db[db.first()[0]]
    db.sync()
    db.close()

    retval = updater.Verify(written)

    self.assertEqual(False, retval)
    self.assertFalse(os.path.exists(os.path.join(updater.temp_cache_filename)))
    # no longer hide this message
    logging.getLogger('NssDbPasswdHandler').removeFilter(fltr)

  def testVerifyEmptyMap(self):
    updater = nssdb.NssDbPasswdHandler({'dir': self.workdir})
    # create a temp file, clag it into the updater object
    (_, temp_filename) = tempfile.mkstemp(prefix='nsscache-nssdb_test',
                                          dir=self.workdir)
    updater.temp_cache_filename = temp_filename
    # make it empty
    db = btopen(temp_filename, 'w')
    self.assertEqual(0, len(db))
    db.close()
    # TODO(jaq): raising an exception is probably the wrong behaviour
    self.assertRaises(error.EmptyMap, updater.Verify, set('foo'))
    os.unlink(temp_filename)


class TestNssDbGroupHandler(mox.MoxTestBase):

  def setUp(self):
    super(TestNssDbGroupHandler, self).setUp()
    self.workdir = tempfile.mkdtemp()

  def tearDown(self):
    super(TestNssDbGroupHandler, self).tearDown()
    # remove the test working directory
    shutil.rmtree(self.workdir)

  def testConvertValueToMapEntry(self):
    ent = 'foo:x:1000:bar'
    updater = nssdb.NssDbGroupHandler({})

    gme = updater.ConvertValueToMapEntry(ent)

    self.assertEqual('foo', gme.name)
    self.assertEqual(1000, gme.gid)
    self.assertEqual('x', gme.passwd)
    self.assertEqual(['bar'], gme.members)

  def testIsMapPrimaryKey(self):
    updater = nssdb.NssDbGroupHandler({})

    self.assertTrue(updater.IsMapPrimaryKey('.foo'))
    self.assertFalse(updater.IsMapPrimaryKey('=1000'))
    self.assertFalse(updater.IsMapPrimaryKey('00'))

  def testNssDbGroupHandlerWriteData(self):
    ent = 'foo:x:1000:bar'

    makedb_stdin = self.mox.CreateMock(sys.stdin)
    makedb_stdin.write('.foo %s\n' % ent)
    makedb_stdin.write('=1000 %s\n' % ent)
    makedb_stdin.write('00 %s\n' % ent)

    m = group.GroupMap()
    g = group.GroupMapEntry()
    g.name = 'foo'
    g.gid = 1000
    g.passwd = 'x'
    g.members = ['bar']

    self.assertTrue(m.Add(g))

    writer = nssdb.NssDbGroupHandler({'makedb': '/bin/false',
                                      'dir': '/tmp'})

    self.mox.ReplayAll()

    writer.WriteData(makedb_stdin, g, 0)

  def testNssDbGroupHandlerWrite(self):
    ent = 'foo:x:1000:bar'

    makedb_stdin = self.mox.CreateMock(sys.stdin)
    makedb_stdin.write('.foo %s\n' % ent)
    makedb_stdin.write('=1000 %s\n' % ent)
    makedb_stdin.write('00 %s\n' % ent)
    makedb_stdin.close()

    makedb_stdout = self.mox.CreateMock(sys.stdout)
    makedb_stdout.read().AndReturn('')
    makedb_stdout.close()

    m = group.GroupMap()
    g = group.GroupMapEntry()
    g.name = 'foo'
    g.gid = 1000
    g.passwd = 'x'
    g.members = ['bar']
    g.Verify()
    self.assertTrue(m.Add(g))

    self.mox.StubOutWithMock(select, 'select')
    select.select([makedb_stdout], (), (), 0).AndReturn(([37], [], []))
    select.select([makedb_stdout], (), (), 0).AndReturn(([], [], []))
    
    def SpawnMakeDb():
      makedb = MakeDbDummy()
      makedb.stdin = makedb_stdin
      makedb.stdout = makedb_stdout
      return makedb

    writer = nssdb.NssDbGroupHandler({'makedb': '/usr/bin/makedb',
                                      'dir': self.workdir})
    writer._SpawnMakeDb = SpawnMakeDb
    self.mox.ReplayAll()

    writer.Write(m)

    tmpgroup = os.path.join(self.workdir, 'group.db')
    self.assertFalse(os.path.exists(tmpgroup))
    # just clean it up, Write() doesn't Commit()
    writer._Rollback()

  @unittest.skipIf(NoMakeDB(), 'no /usr/bin/makedb')
  def testVerify(self):
    # create a map
    m = group.GroupMap()
    e = group.GroupMapEntry()
    e.name = 'foo'
    e.gid = 2000
    self.assertTrue(m.Add(e))

    updater = nssdb.NssDbGroupHandler({'dir': self.workdir,
                                       'makedb': '/usr/bin/makedb'})
    written = updater.Write(m)

    self.assertTrue(os.path.exists(updater.temp_cache_filename),
                    'updater.Write() did not create a file')

    retval = updater.Verify(written)

    self.assertEqual(True, retval)
    os.unlink(updater.temp_cache_filename)

  @unittest.skipIf(NoMakeDB(), 'no /usr/bin/makedb')
  def testVerifyFailure(self):
    # Hide the warning that we expect to get

    class TestFilter(logging.Filter):
      def filter(self, record):
        return not record.msg.startswith('verify failed: %d keys missing')

    fltr = TestFilter()
    logging.getLogger('NssDbGroupHandler').addFilter(fltr)

    # create a map
    m = group.GroupMap()
    e = group.GroupMapEntry()
    e.name = 'foo'
    e.gid = 2000
    self.assertTrue(m.Add(e))

    updater = nssdb.NssDbGroupHandler({'dir': self.workdir,
                                       'makedb': '/usr/bin/makedb'})
    written = updater.Write(m)

    self.assertTrue(os.path.exists(updater.temp_cache_filename),
                    'updater.Write() did not create a file')

    # change the cache
    db = btopen(updater.temp_cache_filename)
    del db[db.first()[0]]
    db.sync()
    db.close()

    retval = updater.Verify(written)

    self.assertEqual(False, retval)
    self.assertFalse(os.path.exists(os.path.join(updater.temp_cache_filename)))
    # no longer hide this message
    logging.getLogger('NssDbGroupHandler').removeFilter(fltr)


class TestNssDbShadowHandler(mox.MoxTestBase):

  def setUp(self):
    super(TestNssDbShadowHandler, self).setUp()
    self.workdir = tempfile.mkdtemp()

  def tearDown(self):
    super(TestNssDbShadowHandler, self).tearDown()
    # remove the test working directory
    shutil.rmtree(self.workdir)

  def testConvertValueToMapEntry(self):
    ent = 'foo:*:::::::0'

    updater = nssdb.NssDbShadowHandler({})

    sme = updater.ConvertValueToMapEntry(ent)

    self.assertEqual('foo', sme.name)
    self.assertEqual('*', sme.passwd)
    self.assertEqual(0, sme.flag)

  def testIsMapPrimaryKey(self):
    updater = nssdb.NssDbShadowHandler({})

    self.assertTrue(updater.IsMapPrimaryKey('.foo'))
    self.assertFalse(updater.IsMapPrimaryKey('00'))

  def testNssDbShadowHandlerWriteData(self):
    ent = 'foo:!!:::::::0'

    makedb_stdin = self.mox.CreateMock(sys.stdin)
    makedb_stdin.write('.foo %s\n' % ent)
    makedb_stdin.write('00 %s\n' % ent)

    m = shadow.ShadowMap()
    s = shadow.ShadowMapEntry()
    s.name = 'foo'

    self.assertTrue(m.Add(s))

    writer = nssdb.NssDbShadowHandler({'makedb': '/bin/false',
                                       'dir': '/tmp'})

    self.mox.ReplayAll()

    writer.WriteData(makedb_stdin, s, 0)

  def testNssDbShadowHandlerWrite(self):
    ent = 'foo:*:::::::0'

    makedb_stdin = self.mox.CreateMock(sys.stdin)
    makedb_stdin.write('.foo %s\n' % ent)
    makedb_stdin.write('00 %s\n' % ent)
    makedb_stdin.close()

    makedb_stdout = self.mox.CreateMock(sys.stdout)
    makedb_stdout.read().AndReturn('')
    makedb_stdout.close()

    m = shadow.ShadowMap()
    s = shadow.ShadowMapEntry()
    s.name = 'foo'
    s.passwd = '*'
    s.Verify()
    self.assertTrue(m.Add(s))

    self.mox.StubOutWithMock(select, 'select')
    select.select([makedb_stdout], (), (), 0).AndReturn(([37], [], []))
    select.select([makedb_stdout], (), (), 0).AndReturn(([], [], []))

    def SpawnMakeDb():
      makedb = MakeDbDummy()
      makedb.stdin = makedb_stdin
      makedb.stdout = makedb_stdout
      return makedb

    writer = nssdb.NssDbShadowHandler({'makedb': '/usr/bin/makedb',
                                       'dir': self.workdir})
    writer._SpawnMakeDb = SpawnMakeDb
    self.mox.ReplayAll()

    writer.Write(m)

    tmpshadow = os.path.join(self.workdir, 'shadow.db')
    self.assertFalse(os.path.exists(tmpshadow))
    # just clean it up, Write() doesn't Commit()
    writer._Rollback()

  @unittest.skipIf(NoMakeDB(), 'no /usr/bin/makedb')
  def testVerify(self):
    m = shadow.ShadowMap()
    s = shadow.ShadowMapEntry()
    s.name = 'foo'
    self.assertTrue(m.Add(s))

    updater = nssdb.NssDbShadowHandler({'dir': self.workdir,
                                        'makedb': '/usr/bin/makedb'})
    written = updater.Write(m)

    self.assertTrue(os.path.exists(updater.temp_cache_filename),
                    'updater.Write() did not create a file')

    retval = updater.Verify(written)

    self.assertEqual(True, retval)
    os.unlink(updater.temp_cache_filename)

  @unittest.skipIf(NoMakeDB(), 'no /usr/bin/makedb')
  def testVerifyFailure(self):
    # Hide the warning that we expect to get
    class TestFilter(logging.Filter):
      def filter(self, record):
        return not record.msg.startswith('verify failed: %d keys missing')

    fltr = TestFilter()
    logging.getLogger('NssDbShadowHandler').addFilter(fltr)

    # create a map
    m = shadow.ShadowMap()
    s = shadow.ShadowMapEntry()
    s.name = 'foo'
    self.assertTrue(m.Add(s))

    updater = nssdb.NssDbShadowHandler({'dir': self.workdir,
                                        'makedb': '/usr/bin/makedb'})
    written = updater.Write(m)

    self.assertTrue(os.path.exists(updater.temp_cache_filename),
                    'updater.Write() did not create a file')

    # change the cache
    db = btopen(updater.temp_cache_filename)
    del db[db.first()[0]]
    db.sync()
    db.close()

    retval = updater.Verify(written)

    self.assertEqual(False, retval)
    self.assertFalse(os.path.exists(os.path.join(updater.temp_cache_filename)))
    # no longer hide this message
    logging.getLogger('NssDbShadowHandler').removeFilter(fltr)


class TestNssDbCache(unittest.TestCase):

  def setUp(self):
    super(TestNssDbCache, self).setUp()
    self.workdir = tempfile.mkdtemp()

  def tearDown(self):
    super(TestNssDbCache, self).tearDown()
    shutil.rmtree(self.workdir)

  @unittest.skipIf(NoMakeDB(), 'no /usr/bin/makedb')
  def testWriteTestBdb(self):
    data = passwd.PasswdMap()
    pw = passwd.PasswdMapEntry()
    pw.name = 'foo'
    pw.passwd = 'x'
    pw.uid = 1000
    pw.gid = 1000
    pw.gecos = 'doody'
    pw.dir = '/'
    pw.shell = '/bin/sh'
    self.assertTrue(data.Add(pw))

    # instantiate object under test
    dummy_config = {'dir': self.workdir}
    cache = nssdb.NssDbPasswdHandler(dummy_config)

    written = cache.Write(data)
    self.assertTrue('.foo' in written)
    self.assertTrue('=1000' in written)

    # perform test
    db = btopen(cache.temp_cache_filename, 'r')

    self.assertEqual(3, len(list(db.keys())))
    self.assertTrue('.foo' in list(db.keys()))
    self.assertTrue('=1000' in list(db.keys()))
    self.assertTrue('00' in list(db.keys()))

    # convert data to pwent
    d = '%s:x:%s:%s:%s:%s:%s\x00' % (pw.name, pw.uid, pw.gid, pw.gecos,
                                     pw.dir, pw.shell)
    self.assertEqual(db['00'], d)
    self.assertEqual(db['.foo'], d)
    self.assertEqual(db['=1000'], d)

    # tear down
    os.unlink(cache.temp_cache_filename)

  def testLoadBdbCacheFile(self):
    pass_file = os.path.join(self.workdir, 'passwd.db')
    db = btopen(pass_file, 'c')
    ent = 'foo:x:1000:500:bar:/:/bin/sh'
    db[b'00'] = ent
    db[b'=1000'] = ent
    db[b'.foo'] = ent
    db.sync()
    self.assertTrue(os.path.exists(pass_file))

    config = {'dir': self.workdir}
    cache = nssdb.NssDbPasswdHandler(config)
    data_map = cache.GetMap()
    cache._LoadBdbCacheFile(data_map)
    self.assertEqual(1, len(data_map))

    # convert data to pwent
    x = data_map.PopItem()
    d = '%s:x:%s:%s:%s:%s:%s' % (x.name, x.uid, x.gid, x.gecos, x.dir, x.shell)
    self.assertEqual(ent, d)

    os.unlink(pass_file)

  def testGetMapRaisesCacheNotFound(self):
    bad_file = os.path.join(self.workdir, 'really_not_going_to_exist_okay')
    self.assertFalse(os.path.exists(bad_file), 'what the hell, it exists!')

    config = {}
    cache = nssdb.NssDbPasswdHandler(config)
    cache.CACHE_FILENAME = bad_file
    self.assertRaises(error.CacheNotFound, cache.GetMap)

  def testGetMapIsSizedObject(self):
    timestamp = int(time.time())
    update_ts_filename = os.path.join(self.workdir,
                                      'passwd.db.nsscache-update-timestamp')
    update_ts_file = open(update_ts_filename, 'w')
    update_ts_file.write('%s\n' % time.strftime('%Y-%m-%dT%H:%M:%SZ',
                                                time.gmtime(timestamp)))
    update_ts_file.close()
    db_filename = os.path.join(self.workdir, 'passwd.db')
    db = btopen(db_filename)
    db.close()
    cache = nssdb.NssDbPasswdHandler({'dir': self.workdir})
    cache_map = cache.GetMap()
    self.assertEqual(0, len(cache_map))
    os.unlink(update_ts_filename)
    os.unlink(db_filename)

  def testGetMapHasMerge(self):
    timestamp = int(time.time())
    update_ts_filename = os.path.join(self.workdir,
                                      'passwd.db.nsscache-update-timestamp')
    update_ts_file = open(update_ts_filename, 'w')
    update_ts_file.write('%s\n' % time.strftime('%Y-%m-%dT%H:%M:%SZ',
                                                time.gmtime(timestamp)))
    update_ts_file.close()
    db_filename = os.path.join(self.workdir, 'passwd.db')
    db = btopen(db_filename)
    db.close()
    cache = nssdb.NssDbPasswdHandler({'dir': self.workdir})
    cache_map = cache.GetMap()
    self.assertEqual(False, cache_map.Merge(passwd.PasswdMap()))
    os.unlink(update_ts_filename)
    os.unlink(db_filename)

  def testGetMapIsIterable(self):
    timestamp = int(time.time())
    update_ts_filename = os.path.join(self.workdir,
                                      'passwd.db.nsscache-update-timestamp')
    update_ts_file = open(update_ts_filename, 'w')
    update_ts_file.write('%s\n' % time.strftime('%Y-%m-%dT%H:%M:%SZ',
                                                time.gmtime(timestamp)))
    update_ts_file.close()
    db_filename = os.path.join(self.workdir, 'passwd.db')
    db = btopen(db_filename)
    db.close()
    cache = nssdb.NssDbPasswdHandler({'dir': self.workdir})
    cache_map = cache.GetMap()
    self.assertEqual([], list(cache_map))
    os.unlink(update_ts_filename)
    os.unlink(db_filename)


if __name__ == '__main__':
  unittest.main()<|MERGE_RESOLUTION|>--- conflicted
+++ resolved
@@ -29,18 +29,6 @@
 from mox3 import mox
 from bsddb3 import btopen
 
-<<<<<<< HEAD
-try:
-  from bsddb import btopen
-except ImportError:
-  from bsddb3 import btopen
-
-try:
-  import mox
-except ImportError:
-  from mox3 import mox
-=======
->>>>>>> 273ff357
 
 from nss_cache import error
 
