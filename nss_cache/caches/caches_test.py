# Copyright 2007 Google Inc.
#
# This program is free software; you can redistribute it and/or
# modify it under the terms of the GNU General Public License
# as published by the Free Software Foundation; either version 2
# of the License, or (at your option) any later version.
#
# This program is distributed in the hope that it will be useful,
# but WITHOUT ANY WARRANTY; without even the implied warranty of
# MERCHANTABILITY or FITNESS FOR A PARTICULAR PURPOSE.  See the
# GNU General Public License for more details.
#
# You should have received a copy of the GNU General Public License
# along with this program; if not, write to the Free Software Foundation,
# Inc., 51 Franklin Street, Fifth Floor, Boston, MA  02110-1301, USA.

"""Unit tests for caches/caches.py."""

__author__ = 'jaq@google.com (Jamie Wilkinson)'

import os
import platform
import stat
import tempfile
import unittest
<<<<<<< HEAD

try:
  import mox
except ImportError:
  from mox3 import mox
=======
from mox3 import mox
>>>>>>> 273ff357

from nss_cache import config
from nss_cache.caches import caches


class FakeCacheCls(caches.Cache):

  CACHE_FILENAME = 'shadow'
  def __init__(self, config, map_name):
    super(FakeCacheCls, self).__init__(config, map_name)

  def Write(self, map_data):
    return 0

  def GetCacheFilename(self):
    return os.path.join(self.output_dir,
                        self.CACHE_FILENAME + '.test')


class TestCls(mox.MoxTestBase):

  def setUp(self):
    self.workdir = tempfile.mkdtemp()
    self.config = {'dir': self.workdir}
    if platform.system() == 'FreeBSD':
        # FreeBSD doesn't have a shadow file
        self.shadow = config.MAP_PASSWORD
    else:
        self.shadow = config.MAP_SHADOW

  def tearDown(self):
    os.rmdir(self.workdir)

  def testCopyOwnerMissing(self):
    expected = os.stat(os.path.join('/etc', self.shadow))
    expected = stat.S_IMODE(expected.st_mode)
    cache = FakeCacheCls(config=self.config, map_name=self.shadow)
    cache._Begin()
    cache._Commit()
    data = os.stat(os.path.join(self.workdir, cache.GetCacheFilename()))
    self.assertEqual(expected, stat.S_IMODE(data.st_mode))
    os.unlink(cache.GetCacheFilename())

  def testCopyOwnerPresent(self):
    expected = os.stat(os.path.join('/etc/', self.shadow))
    expected = stat.S_IMODE(expected.st_mode)
    cache = FakeCacheCls(config=self.config, map_name=self.shadow)
    cache._Begin()
    cache._Commit()
    data = os.stat(os.path.join(self.workdir, cache.GetCacheFilename()))
    self.assertEqual(expected, stat.S_IMODE(data.st_mode))
    os.unlink(cache.GetCacheFilename())


class TestCache(mox.MoxTestBase):
  def testWriteMap(self):
    cache_map = caches.Cache({}, config.MAP_PASSWORD, None)
    self.mox.StubOutWithMock(cache_map, '_Commit')
    self.mox.StubOutWithMock(cache_map, 'Write')
    self.mox.StubOutWithMock(cache_map, 'Verify')
    cache_map._Commit()
    cache_map.Write('writable_map').AndReturn('entries_written')
    cache_map.Verify('entries_written').AndReturn(True)
    self.mox.ReplayAll()

    self.assertEqual(0, cache_map.WriteMap('writable_map'))


if __name__ == '__main__':
  unittest.main()<|MERGE_RESOLUTION|>--- conflicted
+++ resolved
@@ -23,15 +23,7 @@
 import stat
 import tempfile
 import unittest
-<<<<<<< HEAD
-
-try:
-  import mox
-except ImportError:
-  from mox3 import mox
-=======
 from mox3 import mox
->>>>>>> 273ff357
 
 from nss_cache import config
 from nss_cache.caches import caches
