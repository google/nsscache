# Copyright 2007 Google Inc.
#
# This program is free software; you can redistribute it and/or
# modify it under the terms of the GNU General Public License
# as published by the Free Software Foundation; either version 2
# of the License, or (at your option) any later version.
#
# This program is distributed in the hope that it will be useful,
# but WITHOUT ANY WARRANTY; without even the implied warranty of
# MERCHANTABILITY or FITNESS FOR A PARTICULAR PURPOSE.  See the
# GNU General Public License for more details.
#
# You should have received a copy of the GNU General Public License
# along with this program; if not, write to the Free Software Foundation,
# Inc., 51 Franklin Street, Fifth Floor, Boston, MA  02110-1301, USA.
"""Unit tests for group.py.

We only test what is overridden in the group subclasses, most
functionality is in base.py and tested in passwd_test.py since a
subclass is required to test the abstract class functionality.
"""

__author__ = 'vasilios@google.com (Vasilios Hoffman)'

import unittest

from nss_cache.maps import group
from nss_cache.maps import passwd


class TestGroupMap(unittest.TestCase):
  """Tests for the GroupMap class."""

  def __init__(self, obj):
    """Set some default avalible data for testing."""
    super(TestGroupMap, self).__init__(obj)
    self._good_entry = group.GroupMapEntry()
    self._good_entry.name = 'foo'
    self._good_entry.passwd = 'x'
    self._good_entry.gid = 10
    self._good_entry.members = ['foo', 'bar']

  def testInit(self):
    """Construct an empty or seeded GroupMap."""
<<<<<<< HEAD
    self.assertEqual(
        group.GroupMap,
        type(group.GroupMap()),
        msg='failed to create an empty GroupMap')
    gmap = group.GroupMap([self._good_entry])
    self.assertEqual(
        self._good_entry,
        gmap.PopItem(),
        msg='failed to seed GroupMap with list')
=======
    self.assertEqual(group.GroupMap, type(group.GroupMap()),
                      msg='failed to create an empty GroupMap')
    gmap = group.GroupMap([self._good_entry])
    self.assertEqual(self._good_entry, gmap.PopItem(),
                      msg='failed to seed GroupMap with list')
>>>>>>> 48c35513
    self.assertRaises(TypeError, group.GroupMap, ['string'])

  def testAdd(self):
    """Add throws an error for objects it can't verify."""
    gmap = group.GroupMap()
    entry = self._good_entry
    self.assertTrue(gmap.Add(entry), msg='failed to append new entry.')
<<<<<<< HEAD

    self.assertEqual(1, len(gmap), msg='unexpected size for Map.')

=======

    self.assertEqual(1, len(gmap), msg='unexpected size for Map.')
        
>>>>>>> 48c35513
    ret_entry = gmap.PopItem()
    self.assertEqual(ret_entry, entry, msg='failed to pop correct entry.')

    pentry = passwd.PasswdMapEntry()
    pentry.name = 'foo'
    pentry.uid = 10
    pentry.gid = 10
    self.assertRaises(TypeError, gmap.Add, pentry)


class TestGroupMapEntry(unittest.TestCase):
  """Tests for the GroupMapEntry class."""

  def testInit(self):
    """Construct an empty and seeded GroupMapEntry."""
<<<<<<< HEAD
    self.assertTrue(
        group.GroupMapEntry(), msg='Could not create empty GroupMapEntry')
    seed = {'name': 'foo', 'gid': 10}
    entry = group.GroupMapEntry(seed)
    self.assertTrue(
        entry.Verify(), msg='Could not verify seeded PasswdMapEntry')
    self.assertEqual(
        entry.name, 'foo', msg='Entry returned wrong value for name')
    self.assertEqual(
        entry.passwd, 'x', msg='Entry returned wrong value for passwd')
    self.assertEqual(entry.gid, 10, msg='Entry returned wrong value for gid')
    self.assertEqual(
        entry.members, [], msg='Entry returned wrong value for members')
=======
    self.assertTrue(group.GroupMapEntry(),
                 msg='Could not create empty GroupMapEntry')
    seed = {'name': 'foo', 'gid': 10}
    entry = group.GroupMapEntry(seed)
    self.assertTrue(entry.Verify(),
                 msg='Could not verify seeded PasswdMapEntry')
    self.assertEqual(entry.name, 'foo',
                      msg='Entry returned wrong value for name')
    self.assertEqual(entry.passwd, 'x',
                      msg='Entry returned wrong value for passwd')
    self.assertEqual(entry.gid, 10,
                      msg='Entry returned wrong value for gid')
    self.assertEqual(entry.members, [],
                      msg='Entry returned wrong value for members')
>>>>>>> 48c35513

  def testAttributes(self):
    """Test that we can get and set all expected attributes."""
    entry = group.GroupMapEntry()
    entry.name = 'foo'
<<<<<<< HEAD
    self.assertEqual(entry.name, 'foo', msg='Could not set attribute: name')
    entry.passwd = 'x'
    self.assertEqual(entry.passwd, 'x', msg='Could not set attribute: passwd')
    entry.gid = 10
    self.assertEqual(entry.gid, 10, msg='Could not set attribute: gid')
    members = ['foo', 'bar']
    entry.members = members
    self.assertEqual(
        entry.members, members, msg='Could not set attribute: members')
=======
    self.assertEqual(entry.name, 'foo',
                      msg='Could not set attribute: name')
    entry.passwd = 'x'
    self.assertEqual(entry.passwd, 'x',
                      msg='Could not set attribute: passwd')
    entry.gid = 10
    self.assertEqual(entry.gid, 10,
                      msg='Could not set attribute: gid')
    members = ['foo', 'bar']
    entry.members = members
    self.assertEqual(entry.members, members,
                      msg='Could not set attribute: members')
>>>>>>> 48c35513

  def testVerify(self):
    """Test that the object can verify it's attributes and itself."""
    entry = group.GroupMapEntry()

    # Empty object should bomb
    self.assertFalse(entry.Verify())

  def testKey(self):
    """Key() should return the value of the 'name' attribute."""
    entry = group.GroupMapEntry()
    entry.name = 'foo'
    self.assertEqual(entry.Key(), entry.name)


if __name__ == '__main__':
  unittest.main()<|MERGE_RESOLUTION|>--- conflicted
+++ resolved
@@ -13,6 +13,7 @@
 # You should have received a copy of the GNU General Public License
 # along with this program; if not, write to the Free Software Foundation,
 # Inc., 51 Franklin Street, Fifth Floor, Boston, MA  02110-1301, USA.
+
 """Unit tests for group.py.
 
 We only test what is overridden in the group subclasses, most
@@ -30,7 +31,7 @@
 
 class TestGroupMap(unittest.TestCase):
   """Tests for the GroupMap class."""
-
+  
   def __init__(self, obj):
     """Set some default avalible data for testing."""
     super(TestGroupMap, self).__init__(obj)
@@ -39,26 +40,14 @@
     self._good_entry.passwd = 'x'
     self._good_entry.gid = 10
     self._good_entry.members = ['foo', 'bar']
-
+    
   def testInit(self):
     """Construct an empty or seeded GroupMap."""
-<<<<<<< HEAD
-    self.assertEqual(
-        group.GroupMap,
-        type(group.GroupMap()),
-        msg='failed to create an empty GroupMap')
-    gmap = group.GroupMap([self._good_entry])
-    self.assertEqual(
-        self._good_entry,
-        gmap.PopItem(),
-        msg='failed to seed GroupMap with list')
-=======
     self.assertEqual(group.GroupMap, type(group.GroupMap()),
                       msg='failed to create an empty GroupMap')
     gmap = group.GroupMap([self._good_entry])
     self.assertEqual(self._good_entry, gmap.PopItem(),
                       msg='failed to seed GroupMap with list')
->>>>>>> 48c35513
     self.assertRaises(TypeError, group.GroupMap, ['string'])
 
   def testAdd(self):
@@ -66,15 +55,9 @@
     gmap = group.GroupMap()
     entry = self._good_entry
     self.assertTrue(gmap.Add(entry), msg='failed to append new entry.')
-<<<<<<< HEAD
-
-    self.assertEqual(1, len(gmap), msg='unexpected size for Map.')
-
-=======
 
     self.assertEqual(1, len(gmap), msg='unexpected size for Map.')
         
->>>>>>> 48c35513
     ret_entry = gmap.PopItem()
     self.assertEqual(ret_entry, entry, msg='failed to pop correct entry.')
 
@@ -87,24 +70,9 @@
 
 class TestGroupMapEntry(unittest.TestCase):
   """Tests for the GroupMapEntry class."""
-
+    
   def testInit(self):
     """Construct an empty and seeded GroupMapEntry."""
-<<<<<<< HEAD
-    self.assertTrue(
-        group.GroupMapEntry(), msg='Could not create empty GroupMapEntry')
-    seed = {'name': 'foo', 'gid': 10}
-    entry = group.GroupMapEntry(seed)
-    self.assertTrue(
-        entry.Verify(), msg='Could not verify seeded PasswdMapEntry')
-    self.assertEqual(
-        entry.name, 'foo', msg='Entry returned wrong value for name')
-    self.assertEqual(
-        entry.passwd, 'x', msg='Entry returned wrong value for passwd')
-    self.assertEqual(entry.gid, 10, msg='Entry returned wrong value for gid')
-    self.assertEqual(
-        entry.members, [], msg='Entry returned wrong value for members')
-=======
     self.assertTrue(group.GroupMapEntry(),
                  msg='Could not create empty GroupMapEntry')
     seed = {'name': 'foo', 'gid': 10}
@@ -119,23 +87,11 @@
                       msg='Entry returned wrong value for gid')
     self.assertEqual(entry.members, [],
                       msg='Entry returned wrong value for members')
->>>>>>> 48c35513
 
   def testAttributes(self):
     """Test that we can get and set all expected attributes."""
     entry = group.GroupMapEntry()
     entry.name = 'foo'
-<<<<<<< HEAD
-    self.assertEqual(entry.name, 'foo', msg='Could not set attribute: name')
-    entry.passwd = 'x'
-    self.assertEqual(entry.passwd, 'x', msg='Could not set attribute: passwd')
-    entry.gid = 10
-    self.assertEqual(entry.gid, 10, msg='Could not set attribute: gid')
-    members = ['foo', 'bar']
-    entry.members = members
-    self.assertEqual(
-        entry.members, members, msg='Could not set attribute: members')
-=======
     self.assertEqual(entry.name, 'foo',
                       msg='Could not set attribute: name')
     entry.passwd = 'x'
@@ -148,12 +104,11 @@
     entry.members = members
     self.assertEqual(entry.members, members,
                       msg='Could not set attribute: members')
->>>>>>> 48c35513
 
   def testVerify(self):
     """Test that the object can verify it's attributes and itself."""
     entry = group.GroupMapEntry()
-
+    
     # Empty object should bomb
     self.assertFalse(entry.Verify())
 
