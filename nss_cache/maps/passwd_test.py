# Copyright 2007 Google Inc.
#
# This program is free software; you can redistribute it and/or
# modify it under the terms of the GNU General Public License
# as published by the Free Software Foundation; either version 2
# of the License, or (at your option) any later version.
#
# This program is distributed in the hope that it will be useful,
# but WITHOUT ANY WARRANTY; without even the implied warranty of
# MERCHANTABILITY or FITNESS FOR A PARTICULAR PURPOSE.  See the
# GNU General Public License for more details.
#
# You should have received a copy of the GNU General Public License
# along with this program; if not, write to the Free Software Foundation,
# Inc., 51 Franklin Street, Fifth Floor, Boston, MA  02110-1301, USA.
"""Unit tests for passwd.py."""

__author__ = 'vasilios@google.com (Vasilios Hoffman)'

import time
import unittest

from nss_cache import error
from nss_cache.maps import group
from nss_cache.maps import passwd


class TestPasswdMap(unittest.TestCase):
  """Tests for the PasswdMap class."""

  def setUp(self):
    """Set some default avalible data for testing."""
    self._good_entry = passwd.PasswdMapEntry()
    self._good_entry.name = 'foo'
    self._good_entry.passwd = 'x'
    self._good_entry.uid = 10
    self._good_entry.gid = 10
    self._good_entry.gecos = 'How Now Brown Cow'
    self._good_entry.dir = '/home/foo'
    self._good_entry.shell = '/bin/bash'

  def testInit(self):
    """Construct an empty or seeded PasswdMap."""
<<<<<<< HEAD
    self.assertEqual(
        passwd.PasswdMap,
        type(passwd.PasswdMap()),
        msg='failed to create emtpy PasswdMap')
    pmap = passwd.PasswdMap([self._good_entry])
    self.assertEqual(
        self._good_entry,
        pmap.PopItem(),
        msg='failed to seed PasswdMap with list')
=======
    self.assertEqual(passwd.PasswdMap, type(passwd.PasswdMap()),
                      msg='failed to create emtpy PasswdMap')
    pmap = passwd.PasswdMap([self._good_entry])
    self.assertEqual(self._good_entry, pmap.PopItem(),
                      msg='failed to seed PasswdMap with list')
>>>>>>> 48c35513
    self.assertRaises(TypeError, passwd.PasswdMap, ['string'])

  def testAdd(self):
    """Add raises exceptions for objects it can't add or verify."""
    pmap = passwd.PasswdMap()
    entry = self._good_entry
<<<<<<< HEAD
    self.assertTrue(pmap.Add(entry), msg='failed to add new entry.')

    self.assertEqual(1, len(pmap), msg='unexpected size for Map.')

    ret_entry = pmap.PopItem()
    self.assertEqual(ret_entry, entry, msg='failed to pop existing entry.')
=======
    self.assertTrue(pmap.Add(entry),
                 msg='failed to add new entry.')

    self.assertEqual(1, len(pmap),
                      msg='unexpected size for Map.')

    ret_entry = pmap.PopItem()
    self.assertEqual(ret_entry, entry,
                      msg='failed to pop existing entry.')
>>>>>>> 48c35513

    gentry = group.GroupMapEntry()
    gentry.name = 'foo'
    gentry.gid = 10
    self.assertRaises(TypeError, pmap.Add, gentry)

  def testContains(self):
    """Verify __contains__ works, and does a deep compare."""
    pentry_good = self._good_entry
    pentry_like_good = passwd.PasswdMapEntry()
    pentry_like_good.name = 'foo'  # same Key(), but rest of attributes differ
    pentry_bad = passwd.PasswdMapEntry()
    pentry_bad.name = 'bar'

    pmap = passwd.PasswdMap([pentry_good])

    self.assertTrue(pentry_good in pmap, msg='expected entry to be in map')
    self.assertFalse(
        pentry_bad in pmap, msg='did not expect entry to be in map')
    self.assertFalse(
        pentry_like_good in pmap, msg='__contains__ not doing a deep compare')

  def testIterate(self):
    """Check that we can iterate over PasswdMap."""
    pmap = passwd.PasswdMap()
    pmap.Add(self._good_entry)
    ret_entries = []
    for entry in pmap:
      ret_entries.append(entry)
<<<<<<< HEAD
    self.assertEqual(len(ret_entries), 1, msg='iterated over wrong count')
    self.assertEqual(
        ret_entries[0], self._good_entry, msg='got the wrong entry back')
=======
    self.assertEqual(len(ret_entries), 1,
                      msg='iterated over wrong count')
    self.assertEqual(ret_entries[0], self._good_entry,
                      msg='got the wrong entry back')
>>>>>>> 48c35513

  def testLen(self):
    """Verify we have correctly overridden __len__ in MapEntry."""
    pmap = passwd.PasswdMap()
<<<<<<< HEAD
    self.assertEqual(len(pmap), 0, msg='expected len(pmap) to be 0')
    pmap.Add(self._good_entry)
    self.assertEqual(len(pmap), 1, msg='expected len(pmap) to be 1')
=======
    self.assertEqual(len(pmap), 0,
                      msg='expected len(pmap) to be 0')
    pmap.Add(self._good_entry)
    self.assertEqual(len(pmap), 1,
                      msg='expected len(pmap) to be 1')
>>>>>>> 48c35513

  def testExists(self):
    """Verify Exists() checks for presence of MapEntry objects."""
    pmap = passwd.PasswdMap()
    entry = self._good_entry
    self.assertFalse(pmap.Exists(entry))
    pmap.Add(entry)
    self.assertTrue(pmap.Exists(entry))

  def testMerge(self):
    """Verify Merge() throws the right exceptions and correctly merges."""

    # Setup some MapEntry objects with distinct Key()s
    pentry1 = self._good_entry
    pentry2 = passwd.PasswdMapEntry()
    pentry2.name = 'john'
    pentry3 = passwd.PasswdMapEntry()
    pentry3.name = 'jane'

    # Setup some Map objects
    pmap_big = passwd.PasswdMap([pentry1, pentry2])
    pmap_small = passwd.PasswdMap([pentry3])

    # Merge small into big
    self.assertTrue(
        pmap_big.Merge(pmap_small), msg='Merging small into big failed!')
    self.assertTrue(pmap_big.Exists(pentry1), msg='pentry1 not found in Map')
    self.assertTrue(pmap_big.Exists(pentry2), msg='pentry1 not found in Map')
    self.assertTrue(pmap_big.Exists(pentry3), msg='pentry1 not found in Map')

    # A second merge should do nothing
    self.assertFalse(
        pmap_big.Merge(pmap_small), msg='Re-merging small into big succeeded.')

    # An empty merge should do nothing
    self.assertFalse(
        pmap_big.Merge(passwd.PasswdMap()),
        msg='Empty Merge should have done nothing.')

    # Merge a GroupMap should throw TypeError
    gmap = group.GroupMap()
    self.assertRaises(TypeError, pmap_big.Merge, gmap)

    # Merge an older map should throw an UnsupportedMap
    old_map = passwd.PasswdMap(modify_time=1)
    new_map = passwd.PasswdMap(modify_time=2)
    self.assertRaises(error.InvalidMerge, new_map.Merge, old_map)
    old_map = passwd.PasswdMap(update_time=1)
    new_map = passwd.PasswdMap(update_time=2)
    self.assertRaises(error.InvalidMerge, new_map.Merge, old_map)

  def testPopItem(self):
    """Verify you can retrieve MapEntry with PopItem."""
    pmap = passwd.PasswdMap([self._good_entry])
    self.assertEqual(pmap.PopItem(), self._good_entry)

  def testLastModificationTimestamp(self):
    """Test setting/getting of timestamps on maps."""
    m = passwd.PasswdMap()
    # we only work in whole-second resolution
    now = int(time.time())

    m.SetModifyTimestamp(now)
    self.assertEqual(now, m._last_modification_timestamp)

    ts = m.GetModifyTimestamp()
    self.assertEqual(now, ts)


class TestPasswdMapEntry(unittest.TestCase):
  """Tests for the PasswdMapEntry class."""

  def testInit(self):
    """Construct empty and seeded PasswdMapEntry."""
    entry = passwd.PasswdMapEntry()
<<<<<<< HEAD
    self.assertEqual(
        type(entry),
        passwd.PasswdMapEntry,
        msg='Could not create empty PasswdMapEntry')
    seed = {
        'name': 'foo',
        'passwd': 'x',
        'uid': 10,
        'gid': 10,
        'gecos': '',
        'dir': '',
        'shell': ''
    }
    entry = passwd.PasswdMapEntry(seed)
    self.assertTrue(
        entry.Verify(), msg='Could not verify seeded PasswdMapEntry')
    self.assertEqual(
        entry.name, 'foo', msg='Entry returned wrong value for name')
    self.assertEqual(
        entry.passwd, 'x', msg='Entry returned wrong value for passwd')
    self.assertEqual(entry.uid, 10, msg='Entry returned wrong value for uid')
    self.assertEqual(entry.gid, 10, msg='Entry returned wrong value for gid')
    self.assertEqual(
        entry.gecos, '', msg='Entry returned wrong value for gecos')
    self.assertEqual(entry.dir, '', msg='Entry returned wrong value for dir')
    self.assertEqual(
        entry.shell, '', msg='Entry returned wrong value for shell')
=======
    self.assertEqual(type(entry), passwd.PasswdMapEntry,
                      msg='Could not create empty PasswdMapEntry')
    seed = {'name': 'foo', 'passwd': 'x', 'uid': 10, 'gid': 10, 'gecos': '',
            'dir': '', 'shell': ''}
    entry = passwd.PasswdMapEntry(seed)
    self.assertTrue(entry.Verify(),
                 msg='Could not verify seeded PasswdMapEntry')
    self.assertEqual(entry.name, 'foo',
                      msg='Entry returned wrong value for name')
    self.assertEqual(entry.passwd, 'x',
                      msg='Entry returned wrong value for passwd')
    self.assertEqual(entry.uid, 10,
                      msg='Entry returned wrong value for uid')
    self.assertEqual(entry.gid, 10,
                      msg='Entry returned wrong value for gid')
    self.assertEqual(entry.gecos, '',
                      msg='Entry returned wrong value for gecos')
    self.assertEqual(entry.dir, '',
                      msg='Entry returned wrong value for dir')
    self.assertEqual(entry.shell, '',
                      msg='Entry returned wrong value for shell')
>>>>>>> 48c35513

  def testAttributes(self):
    """Test that we can get and set all expected attributes."""
    entry = passwd.PasswdMapEntry()
    entry.name = 'foo'
<<<<<<< HEAD
    self.assertEqual(entry.name, 'foo', msg='Could not set attribute: name')
    entry.passwd = 'x'
    self.assertEqual(entry.passwd, 'x', msg='Could not set attribute: passwd')
    entry.uid = 10
    self.assertEqual(entry.uid, 10, msg='Could not set attribute: uid')
    entry.gid = 10
    self.assertEqual(entry.gid, 10, msg='Could not set attribute: gid')
    entry.gecos = 'How Now Brown Cow'
    self.assertEqual(
        entry.gecos, 'How Now Brown Cow', msg='Could not set attribute: gecos')
    entry.dir = '/home/foo'
    self.assertEqual(entry.dir, '/home/foo', msg='Could not set attribute: dir')
    entry.shell = '/bin/bash'
    self.assertEqual(
        entry.shell, '/bin/bash', msg='Could not set attribute: shell')
=======
    self.assertEqual(entry.name, 'foo',
                      msg='Could not set attribute: name')
    entry.passwd = 'x'
    self.assertEqual(entry.passwd, 'x',
                      msg='Could not set attribute: passwd')
    entry.uid = 10
    self.assertEqual(entry.uid, 10,
                      msg='Could not set attribute: uid')
    entry.gid = 10
    self.assertEqual(entry.gid, 10,
                      msg='Could not set attribute: gid')
    entry.gecos = 'How Now Brown Cow'
    self.assertEqual(entry.gecos, 'How Now Brown Cow',
                      msg='Could not set attribute: gecos')
    entry.dir = '/home/foo'
    self.assertEqual(entry.dir, '/home/foo',
                      msg='Could not set attribute: dir')
    entry.shell = '/bin/bash'
    self.assertEqual(entry.shell, '/bin/bash',
                      msg='Could not set attribute: shell')
>>>>>>> 48c35513

  def testEq(self):
    """Verify we are doing a deep compare in __eq__."""

    # Setup some things to compare
    entry_good = passwd.PasswdMapEntry({'name': 'foo', 'uid': 10, 'gid': 10})
    entry_same_as_good = passwd.PasswdMapEntry({
        'name': 'foo',
        'uid': 10,
        'gid': 10
    })
    entry_like_good = passwd.PasswdMapEntry()
    entry_like_good.name = 'foo'  # same Key(), but rest of attributes differ
    entry_bad = passwd.PasswdMapEntry()
    entry_bad.name = 'bar'
<<<<<<< HEAD

    self.assertEqual(
        entry_good, entry_good, msg='entry_good not equal to itself')
    self.assertEqual(
        entry_good, entry_same_as_good, msg='__eq__ not doing deep compare')
    self.assertNotEqual(
        entry_good, entry_like_good, msg='__eq__ not doing deep compare')
    self.assertNotEqual(entry_good, entry_bad, msg='unexpected equality')

=======
    
    self.assertEqual(entry_good, entry_good,
                      msg='entry_good not equal to itself')
    self.assertEqual(entry_good, entry_same_as_good,
                      msg='__eq__ not doing deep compare')
    self.assertNotEqual(entry_good, entry_like_good,
                        msg='__eq__ not doing deep compare')
    self.assertNotEqual(entry_good, entry_bad,
                        msg='unexpected equality')
    
>>>>>>> 48c35513
  def testVerify(self):
    """Test that the object can verify it's attributes and itself."""
    entry = passwd.PasswdMapEntry()

    # by leaving _KEY unset, we should bomb.
    self.assertFalse(entry.Verify())

  def testKey(self):
    """Key() should return the value of the 'name' attribute."""
    entry = passwd.PasswdMapEntry()
    entry.name = 'foo'
    self.assertEqual(entry.Key(), entry.name)


if __name__ == '__main__':
  unittest.main()<|MERGE_RESOLUTION|>--- conflicted
+++ resolved
@@ -13,6 +13,7 @@
 # You should have received a copy of the GNU General Public License
 # along with this program; if not, write to the Free Software Foundation,
 # Inc., 51 Franklin Street, Fifth Floor, Boston, MA  02110-1301, USA.
+
 """Unit tests for passwd.py."""
 
 __author__ = 'vasilios@google.com (Vasilios Hoffman)'
@@ -41,37 +42,17 @@
 
   def testInit(self):
     """Construct an empty or seeded PasswdMap."""
-<<<<<<< HEAD
-    self.assertEqual(
-        passwd.PasswdMap,
-        type(passwd.PasswdMap()),
-        msg='failed to create emtpy PasswdMap')
-    pmap = passwd.PasswdMap([self._good_entry])
-    self.assertEqual(
-        self._good_entry,
-        pmap.PopItem(),
-        msg='failed to seed PasswdMap with list')
-=======
     self.assertEqual(passwd.PasswdMap, type(passwd.PasswdMap()),
                       msg='failed to create emtpy PasswdMap')
     pmap = passwd.PasswdMap([self._good_entry])
     self.assertEqual(self._good_entry, pmap.PopItem(),
                       msg='failed to seed PasswdMap with list')
->>>>>>> 48c35513
     self.assertRaises(TypeError, passwd.PasswdMap, ['string'])
 
   def testAdd(self):
     """Add raises exceptions for objects it can't add or verify."""
     pmap = passwd.PasswdMap()
     entry = self._good_entry
-<<<<<<< HEAD
-    self.assertTrue(pmap.Add(entry), msg='failed to add new entry.')
-
-    self.assertEqual(1, len(pmap), msg='unexpected size for Map.')
-
-    ret_entry = pmap.PopItem()
-    self.assertEqual(ret_entry, entry, msg='failed to pop existing entry.')
-=======
     self.assertTrue(pmap.Add(entry),
                  msg='failed to add new entry.')
 
@@ -81,7 +62,6 @@
     ret_entry = pmap.PopItem()
     self.assertEqual(ret_entry, entry,
                       msg='failed to pop existing entry.')
->>>>>>> 48c35513
 
     gentry = group.GroupMapEntry()
     gentry.name = 'foo'
@@ -95,14 +75,15 @@
     pentry_like_good.name = 'foo'  # same Key(), but rest of attributes differ
     pentry_bad = passwd.PasswdMapEntry()
     pentry_bad.name = 'bar'
-
+    
     pmap = passwd.PasswdMap([pentry_good])
 
-    self.assertTrue(pentry_good in pmap, msg='expected entry to be in map')
-    self.assertFalse(
-        pentry_bad in pmap, msg='did not expect entry to be in map')
-    self.assertFalse(
-        pentry_like_good in pmap, msg='__contains__ not doing a deep compare')
+    self.assertTrue(pentry_good in pmap,
+                    msg='expected entry to be in map')
+    self.assertFalse(pentry_bad in pmap,
+                     msg='did not expect entry to be in map')
+    self.assertFalse(pentry_like_good in pmap,
+                     msg='__contains__ not doing a deep compare')
 
   def testIterate(self):
     """Check that we can iterate over PasswdMap."""
@@ -111,31 +92,19 @@
     ret_entries = []
     for entry in pmap:
       ret_entries.append(entry)
-<<<<<<< HEAD
-    self.assertEqual(len(ret_entries), 1, msg='iterated over wrong count')
-    self.assertEqual(
-        ret_entries[0], self._good_entry, msg='got the wrong entry back')
-=======
     self.assertEqual(len(ret_entries), 1,
                       msg='iterated over wrong count')
     self.assertEqual(ret_entries[0], self._good_entry,
                       msg='got the wrong entry back')
->>>>>>> 48c35513
 
   def testLen(self):
     """Verify we have correctly overridden __len__ in MapEntry."""
     pmap = passwd.PasswdMap()
-<<<<<<< HEAD
-    self.assertEqual(len(pmap), 0, msg='expected len(pmap) to be 0')
-    pmap.Add(self._good_entry)
-    self.assertEqual(len(pmap), 1, msg='expected len(pmap) to be 1')
-=======
     self.assertEqual(len(pmap), 0,
                       msg='expected len(pmap) to be 0')
     pmap.Add(self._good_entry)
     self.assertEqual(len(pmap), 1,
                       msg='expected len(pmap) to be 1')
->>>>>>> 48c35513
 
   def testExists(self):
     """Verify Exists() checks for presence of MapEntry objects."""
@@ -147,7 +116,7 @@
 
   def testMerge(self):
     """Verify Merge() throws the right exceptions and correctly merges."""
-
+    
     # Setup some MapEntry objects with distinct Key()s
     pentry1 = self._good_entry
     pentry2 = passwd.PasswdMapEntry()
@@ -160,20 +129,22 @@
     pmap_small = passwd.PasswdMap([pentry3])
 
     # Merge small into big
-    self.assertTrue(
-        pmap_big.Merge(pmap_small), msg='Merging small into big failed!')
-    self.assertTrue(pmap_big.Exists(pentry1), msg='pentry1 not found in Map')
-    self.assertTrue(pmap_big.Exists(pentry2), msg='pentry1 not found in Map')
-    self.assertTrue(pmap_big.Exists(pentry3), msg='pentry1 not found in Map')
+    self.assertTrue(pmap_big.Merge(pmap_small),
+                    msg='Merging small into big failed!')
+    self.assertTrue(pmap_big.Exists(pentry1),
+                    msg='pentry1 not found in Map')
+    self.assertTrue(pmap_big.Exists(pentry2),
+                    msg='pentry1 not found in Map')
+    self.assertTrue(pmap_big.Exists(pentry3),
+                    msg='pentry1 not found in Map')
 
     # A second merge should do nothing
-    self.assertFalse(
-        pmap_big.Merge(pmap_small), msg='Re-merging small into big succeeded.')
+    self.assertFalse(pmap_big.Merge(pmap_small),
+                     msg='Re-merging small into big succeeded.')
 
     # An empty merge should do nothing
-    self.assertFalse(
-        pmap_big.Merge(passwd.PasswdMap()),
-        msg='Empty Merge should have done nothing.')
+    self.assertFalse(pmap_big.Merge(passwd.PasswdMap()),
+                     msg='Empty Merge should have done nothing.')
 
     # Merge a GroupMap should throw TypeError
     gmap = group.GroupMap()
@@ -197,7 +168,7 @@
     m = passwd.PasswdMap()
     # we only work in whole-second resolution
     now = int(time.time())
-
+    
     m.SetModifyTimestamp(now)
     self.assertEqual(now, m._last_modification_timestamp)
 
@@ -207,39 +178,10 @@
 
 class TestPasswdMapEntry(unittest.TestCase):
   """Tests for the PasswdMapEntry class."""
-
+  
   def testInit(self):
     """Construct empty and seeded PasswdMapEntry."""
     entry = passwd.PasswdMapEntry()
-<<<<<<< HEAD
-    self.assertEqual(
-        type(entry),
-        passwd.PasswdMapEntry,
-        msg='Could not create empty PasswdMapEntry')
-    seed = {
-        'name': 'foo',
-        'passwd': 'x',
-        'uid': 10,
-        'gid': 10,
-        'gecos': '',
-        'dir': '',
-        'shell': ''
-    }
-    entry = passwd.PasswdMapEntry(seed)
-    self.assertTrue(
-        entry.Verify(), msg='Could not verify seeded PasswdMapEntry')
-    self.assertEqual(
-        entry.name, 'foo', msg='Entry returned wrong value for name')
-    self.assertEqual(
-        entry.passwd, 'x', msg='Entry returned wrong value for passwd')
-    self.assertEqual(entry.uid, 10, msg='Entry returned wrong value for uid')
-    self.assertEqual(entry.gid, 10, msg='Entry returned wrong value for gid')
-    self.assertEqual(
-        entry.gecos, '', msg='Entry returned wrong value for gecos')
-    self.assertEqual(entry.dir, '', msg='Entry returned wrong value for dir')
-    self.assertEqual(
-        entry.shell, '', msg='Entry returned wrong value for shell')
-=======
     self.assertEqual(type(entry), passwd.PasswdMapEntry,
                       msg='Could not create empty PasswdMapEntry')
     seed = {'name': 'foo', 'passwd': 'x', 'uid': 10, 'gid': 10, 'gecos': '',
@@ -261,29 +203,11 @@
                       msg='Entry returned wrong value for dir')
     self.assertEqual(entry.shell, '',
                       msg='Entry returned wrong value for shell')
->>>>>>> 48c35513
 
   def testAttributes(self):
     """Test that we can get and set all expected attributes."""
     entry = passwd.PasswdMapEntry()
     entry.name = 'foo'
-<<<<<<< HEAD
-    self.assertEqual(entry.name, 'foo', msg='Could not set attribute: name')
-    entry.passwd = 'x'
-    self.assertEqual(entry.passwd, 'x', msg='Could not set attribute: passwd')
-    entry.uid = 10
-    self.assertEqual(entry.uid, 10, msg='Could not set attribute: uid')
-    entry.gid = 10
-    self.assertEqual(entry.gid, 10, msg='Could not set attribute: gid')
-    entry.gecos = 'How Now Brown Cow'
-    self.assertEqual(
-        entry.gecos, 'How Now Brown Cow', msg='Could not set attribute: gecos')
-    entry.dir = '/home/foo'
-    self.assertEqual(entry.dir, '/home/foo', msg='Could not set attribute: dir')
-    entry.shell = '/bin/bash'
-    self.assertEqual(
-        entry.shell, '/bin/bash', msg='Could not set attribute: shell')
-=======
     self.assertEqual(entry.name, 'foo',
                       msg='Could not set attribute: name')
     entry.passwd = 'x'
@@ -304,33 +228,19 @@
     entry.shell = '/bin/bash'
     self.assertEqual(entry.shell, '/bin/bash',
                       msg='Could not set attribute: shell')
->>>>>>> 48c35513
 
   def testEq(self):
     """Verify we are doing a deep compare in __eq__."""
-
+    
     # Setup some things to compare
     entry_good = passwd.PasswdMapEntry({'name': 'foo', 'uid': 10, 'gid': 10})
-    entry_same_as_good = passwd.PasswdMapEntry({
-        'name': 'foo',
-        'uid': 10,
-        'gid': 10
-    })
+    entry_same_as_good = passwd.PasswdMapEntry({'name': 'foo',
+                                              'uid': 10,
+                                              'gid': 10})
     entry_like_good = passwd.PasswdMapEntry()
     entry_like_good.name = 'foo'  # same Key(), but rest of attributes differ
     entry_bad = passwd.PasswdMapEntry()
     entry_bad.name = 'bar'
-<<<<<<< HEAD
-
-    self.assertEqual(
-        entry_good, entry_good, msg='entry_good not equal to itself')
-    self.assertEqual(
-        entry_good, entry_same_as_good, msg='__eq__ not doing deep compare')
-    self.assertNotEqual(
-        entry_good, entry_like_good, msg='__eq__ not doing deep compare')
-    self.assertNotEqual(entry_good, entry_bad, msg='unexpected equality')
-
-=======
     
     self.assertEqual(entry_good, entry_good,
                       msg='entry_good not equal to itself')
@@ -341,7 +251,6 @@
     self.assertNotEqual(entry_good, entry_bad,
                         msg='unexpected equality')
     
->>>>>>> 48c35513
   def testVerify(self):
     """Test that the object can verify it's attributes and itself."""
     entry = passwd.PasswdMapEntry()
