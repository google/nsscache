--- conflicted
+++ resolved
@@ -13,6 +13,7 @@
 # You should have received a copy of the GNU General Public License
 # along with this program; if not, write to the Free Software Foundation,
 # Inc., 51 Franklin Street, Fifth Floor, Boston, MA  02110-1301, USA.
+
 """Unit tests for automount.py.
 
 We only test what is overridden in the automount subclasses, most
@@ -30,7 +31,7 @@
 
 class TestAutomountMap(unittest.TestCase):
   """Tests for the AutomountMap class."""
-
+  
   def __init__(self, obj):
     """Set some default avalible data for testing."""
     super(TestAutomountMap, self).__init__(obj)
@@ -38,26 +39,14 @@
     self._good_entry.key = 'foo'
     self._good_entry.options = '-tcp'
     self._good_entry.location = 'nfsserver:/mah/stuff'
-
+    
   def testInit(self):
     """Construct an empty or seeded AutomountMap."""
-<<<<<<< HEAD
-    self.assertEqual(
-        automount.AutomountMap,
-        type(automount.AutomountMap()),
-        msg='failed to create an empty AutomountMap')
-    amap = automount.AutomountMap([self._good_entry])
-    self.assertEqual(
-        self._good_entry,
-        amap.PopItem(),
-        msg='failed to seed AutomountMap with list')
-=======
     self.assertEqual(automount.AutomountMap, type(automount.AutomountMap()),
                       msg='failed to create an empty AutomountMap')
     amap = automount.AutomountMap([self._good_entry])
     self.assertEqual(self._good_entry, amap.PopItem(),
                       msg='failed to seed AutomountMap with list')
->>>>>>> 48c35513
     self.assertRaises(TypeError, automount.AutomountMap, ['string'])
 
   def testAdd(self):
@@ -65,15 +54,9 @@
     amap = automount.AutomountMap()
     entry = self._good_entry
     self.assertTrue(amap.Add(entry), msg='failed to append new entry.')
-<<<<<<< HEAD
-
-    self.assertEqual(1, len(amap), msg='unexpected size for Map.')
-
-=======
 
     self.assertEqual(1, len(amap), msg='unexpected size for Map.')
         
->>>>>>> 48c35513
     ret_entry = amap.PopItem()
     self.assertEqual(ret_entry, entry, msg='failed to pop correct entry.')
 
@@ -86,26 +69,9 @@
 
 class TestAutomountMapEntry(unittest.TestCase):
   """Tests for the AutomountMapEntry class."""
-
+    
   def testInit(self):
     """Construct an empty and seeded AutomountMapEntry."""
-<<<<<<< HEAD
-    self.assertTrue(
-        automount.AutomountMapEntry(),
-        msg='Could not create empty AutomountMapEntry')
-    seed = {'key': 'foo', 'location': '/dev/sda1'}
-    entry = automount.AutomountMapEntry(seed)
-    self.assertTrue(
-        entry.Verify(), msg='Could not verify seeded AutomountMapEntry')
-    self.assertEqual(
-        entry.key, 'foo', msg='Entry returned wrong value for name')
-    self.assertEqual(
-        entry.options, None, msg='Entry returned wrong value for options')
-    self.assertEqual(
-        entry.location,
-        '/dev/sda1',
-        msg='Entry returned wrong value for location')
-=======
     self.assertTrue(automount.AutomountMapEntry(),
                  msg='Could not create empty AutomountMapEntry')
     seed = {'key': 'foo', 'location': '/dev/sda1'}
@@ -118,21 +84,11 @@
                       msg='Entry returned wrong value for options')
     self.assertEqual(entry.location, '/dev/sda1',
                       msg='Entry returned wrong value for location')
->>>>>>> 48c35513
 
   def testAttributes(self):
     """Test that we can get and set all expected attributes."""
     entry = automount.AutomountMapEntry()
     entry.key = 'foo'
-<<<<<<< HEAD
-    self.assertEqual(entry.key, 'foo', msg='Could not set attribute: key')
-    entry.options = 'noatime'
-    self.assertEqual(
-        entry.options, 'noatime', msg='Could not set attribute: options')
-    entry.location = '/dev/ipod'
-    self.assertEqual(
-        entry.location, '/dev/ipod', msg='Could not set attribute: location')
-=======
     self.assertEqual(entry.key, 'foo',
                       msg='Could not set attribute: key')
     entry.options = 'noatime'
@@ -141,12 +97,11 @@
     entry.location = '/dev/ipod'
     self.assertEqual(entry.location, '/dev/ipod',
                       msg='Could not set attribute: location')
->>>>>>> 48c35513
 
   def testVerify(self):
     """Test that the object can verify it's attributes and itself."""
     entry = automount.AutomountMapEntry()
-
+        
     # Empty object should bomb
     self.assertFalse(entry.Verify())
 
